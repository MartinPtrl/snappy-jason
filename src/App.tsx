import { useState, useEffect, useRef, useCallback } from "react";
import { invoke } from "@tauri-apps/api/core";
import { listen } from "@tauri-apps/api/event";
import type {
  Node,
  SearchResult,
  SearchResponse,
  SearchOptions,
<<<<<<< HEAD
} from "@/shared/types";
import { useFileOperations } from "@/features/file";
import { Tree, useTreeOperations } from "@/features/tree";
import { CopyIcon } from "@/shared/CopyIcon";
import { ToggleThemeButton } from "@/shared/ToggleThemeButton";
import { Updater } from "@/shared/Updater";
=======
} from "@shared/types";
import { useFileOperations } from "@features/file";
import { Tree, useTreeOperations } from "@features/tree";
import { CopyIcon, ProgressBar, ToggleThemeButton } from "@shared";
>>>>>>> b7a0885f
import "./App.css";

function App() {
  // File operations hook
  const {
    fileName,
    loading,
    error,
    nodes,
    loadFile,
    loadLastOpenedFile,
    unloadFile,
    loadMoreNodes,
    parseProgress,
    cancelLoad,
  } = useFileOperations();

  // Other state (non-file related)
  const [isDragOver, setIsDragOver] = useState(false);

  // Main level pagination state
  const [mainHasMore, setMainHasMore] = useState(false);
  const [mainLoading, setMainLoading] = useState(false);
  const mainLoadMoreRef = useRef<HTMLDivElement>(null);

  // Search state
  const [searchQuery, setSearchQuery] = useState<string>("");
  const [searchResults, setSearchResults] = useState<SearchResult[]>([]);
  const [searchLoading, setSearchLoading] = useState(false);
  const [searchError, setSearchError] = useState<string>("");
  const [isSearchMode, setIsSearchMode] = useState(false);
  const [searchOptions, setSearchOptions] = useState<SearchOptions>({
    searchKeys: true,
    searchValues: true,
    searchPaths: false,
    caseSensitive: false,
    regex: false,
    wholeWord: false,
  });
  const [searchStats, setSearchStats] = useState({
    totalCount: 0,
    hasMore: false,
  });
  const [showSearchTargetNotification, setShowSearchTargetNotification] =
    useState(false);

  const searchTimeoutRef = useRef<number | null>(null);

  // Tree operations
  const { handleExpandAll, handleCollapseAll, expandedNodes } =
    useTreeOperations();

  // Helper function to collect expandable node pointers from current level
  const collectExpandablePointers = (nodeArray: any[]): string[] => {
    const pointers: string[] = [];
    nodeArray.forEach((node) => {
      if (
        (node.value_type === "object" || node.value_type === "array") &&
        node.has_children
      ) {
        pointers.push(node.pointer);
      }
    });
    return pointers;
  };

  // Get all currently visible unexpanded nodes by examining the tree structure
  const getNextLevelExpandableNodes = async (): Promise<string[]> => {
    // Start with top-level nodes
    const topLevelPointers = collectExpandablePointers(nodes);

    // Find the first level that has unexpanded nodes
    let currentPointers = topLevelPointers;
    const maxDepth = 10; // Prevent infinite loops

    for (let depth = 0; depth < maxDepth; depth++) {
      const unexpandedAtCurrentLevel = currentPointers.filter(
        (pointer) => !expandedNodes.has(pointer)
      );

      if (unexpandedAtCurrentLevel.length > 0) {
        // Found unexpanded nodes at this level, return them
        return unexpandedAtCurrentLevel;
      }

      // All nodes at this level are expanded, get their children for the next level
      const nextLevelPointers: string[] = [];

      for (const pointer of currentPointers) {
        try {
          const children = await invoke<any[]>("load_children", {
            pointer: pointer,
            offset: 0,
            limit: 1000,
          });

          const expandableChildren = children
            .filter(
              (child) =>
                (child.value_type === "object" ||
                  child.value_type === "array") &&
                child.has_children
            )
            .map((child) => child.pointer);

          nextLevelPointers.push(...expandableChildren);
        } catch (error) {
          console.log(`Failed to load children for ${pointer}:`, error);
        }
      }

      if (nextLevelPointers.length === 0) {
        // No more expandable nodes found
        break;
      }

      currentPointers = nextLevelPointers;
    }

    return [];
  };

  // Handle expand one level progressively
  const onExpandAll = async () => {
    const pointers = await getNextLevelExpandableNodes();
    if (pointers.length > 0) {
      handleExpandAll(pointers);
    }
  };

  // Handle collapse all
  const onCollapseAll = () => {
    handleCollapseAll();
  };

  // Re-run search when options change
  useEffect(() => {
    // Clear search target notification when search options change
    setShowSearchTargetNotification(false);

    if (isSearchMode && searchQuery.trim()) {
      // Debounce search to avoid rapid-fire requests
      if (searchTimeoutRef.current) {
        clearTimeout(searchTimeoutRef.current);
      }
      searchTimeoutRef.current = setTimeout(() => {
        performSearch(searchQuery);
      }, 300);
    }
  }, [searchOptions]);

  const handleFileLoad = useCallback(async (path: string) => {
    // Clear search when loading new file
    setIsSearchMode(false);
    setSearchQuery("");
    setSearchResults([]);
    setSearchError("");

    await loadFile(path, {
      onSuccess: (nodes: Node[]) => {
        // Check if there might be more nodes at the root level
        setMainHasMore(nodes.length === 100);
      },
      onError: (error: string) => {
        console.error("File load error:", error);
      },
    });
  }, []);

  // Load last opened file on app startup
  useEffect(() => {
    loadLastOpenedFile({
      onSuccess: (nodes: Node[]) => {
        // Check if there might be more nodes at the root level
        setMainHasMore(nodes.length === 100);
      },
    });
  }, []);

  // Listen for Tauri file drop events (this is the ONLY way that works in Tauri)
  useEffect(() => {
    let unlisten: (() => void) | null = null;
    let unlistenHover: (() => void) | null = null;
    let unlistenCancelled: (() => void) | null = null;

    const setupFileDropListener = async () => {
      try {
        console.log("🔧 Setting up Tauri file drop listeners...");

        unlisten = await listen<{ paths: string[] }>(
          "tauri://drag-drop",
          (event) => {
            console.log("✅ TAURI DRAG DROP EVENT:", event.payload);
            const filePaths = event.payload.paths;
            if (filePaths.length > 0) {
              const jsonFile = filePaths.find((path) =>
                path.toLowerCase().endsWith(".json")
              );
              if (jsonFile) {
                console.log("📁 Loading JSON file via Tauri:", jsonFile);
                handleFileUnload();
                handleFileLoad(jsonFile);
              } else {
                // Show error in UI by setting a temporary error state
                const tempError = "Please drop a JSON file";
                setSearchError(tempError);
                setTimeout(() => setSearchError(""), 3000);
              }
            }
            setIsDragOver(false);
          }
        );

        unlistenHover = await listen("tauri://drag-enter", () => {
          console.log("📁 TAURI DRAG ENTER");
          setIsDragOver(true);
        });

        unlistenCancelled = await listen("tauri://drag-leave", () => {
          console.log("❌ TAURI DRAG LEAVE");
          setIsDragOver(false);
        });

        console.log("✅ Tauri file drop listeners set up successfully");

        // Store the all events unlisten function
        return () => {
          if (unlisten) unlisten();
          if (unlistenHover) unlistenHover();
          if (unlistenCancelled) unlistenCancelled();
        };
      } catch (error) {
        console.warn("⚠️ Tauri file drop listener setup failed:", error);
        return () => {};
      }
    };

    setupFileDropListener();

    return () => {
      if (unlisten) unlisten();
      if (unlistenHover) unlistenHover();
      if (unlistenCancelled) unlistenCancelled();
    };
  }, []);

  // Main level infinite scroll observer
  useEffect(() => {
    const observer = new IntersectionObserver(
      (entries) => {
        const [entry] = entries;
        if (entry.isIntersecting && mainHasMore && !mainLoading) {
          loadMoreMain();
        }
      },
      { threshold: 0.1 }
    );

    if (mainLoadMoreRef.current) {
      observer.observe(mainLoadMoreRef.current);
    }

    return () => {
      if (mainLoadMoreRef.current) {
        observer.unobserve(mainLoadMoreRef.current);
      }
    };
  }, [mainHasMore, mainLoading, nodes.length]);

  const loadMoreMain = async () => {
    if (mainLoading || !mainHasMore) return;

    setMainLoading(true);
    try {
      const result = await loadMoreNodes(nodes.length, 100);
      setMainHasMore(result.length === 100); // If we got exactly 100, there might be more
    } catch (error) {
      console.error("Failed to load more nodes:", error);
    } finally {
      setMainLoading(false);
    }
  };

  const performSearch = async (
    query: string,
    offset: number = 0,
    limit: number = 100
  ) => {
    if (!query.trim()) {
      setSearchResults([]);
      setSearchStats({ totalCount: 0, hasMore: false });
      setIsSearchMode(false);
      setShowSearchTargetNotification(false);
      return;
    }

    // Check if at least one search target is selected
    if (
      !searchOptions.searchKeys &&
      !searchOptions.searchValues &&
      !searchOptions.searchPaths
    ) {
      setShowSearchTargetNotification(true);
      setTimeout(() => setShowSearchTargetNotification(false), 3000); // Hide after 3 seconds
      return;
    }

    setSearchLoading(true);
    setSearchError("");
    setIsSearchMode(true);
    setShowSearchTargetNotification(false);

    try {
      const response = await invoke<SearchResponse>("search", {
        query: query.trim(),
        searchKeys: searchOptions.searchKeys,
        searchValues: searchOptions.searchValues,
        searchPaths: searchOptions.searchPaths,
        caseSensitive: searchOptions.caseSensitive,
        regex: searchOptions.regex,
        wholeWord: searchOptions.wholeWord,
        offset,
        limit,
      });

      if (offset === 0) {
        // New search
        setSearchResults(response.results);
      } else {
        // Load more results
        setSearchResults((prev) => [...prev, ...response.results]);
      }

      setSearchStats({
        totalCount: response.total_count,
        hasMore: response.has_more,
      });
    } catch (error) {
      console.error("Search failed:", error);
      setSearchError(`Search failed: ${error}`);
    } finally {
      setSearchLoading(false);
    }
  };

  const handleSearch = (query: string) => {
    setSearchQuery(query);

    // Debounce search by 300ms
    if (searchTimeoutRef.current) {
      clearTimeout(searchTimeoutRef.current);
    }

    searchTimeoutRef.current = setTimeout(() => {
      performSearch(query);
    }, 300);
  };

  const loadMoreResults = () => {
    if (searchStats.hasMore && !searchLoading) {
      performSearch(searchQuery, searchResults.length);
    }
  };

  const handleFileUnload = useCallback(() => {
    // Clear search state
    setIsSearchMode(false);
    setSearchQuery("");
    setSearchResults([]);
    setSearchError("");

    // Clear main level pagination state
    setMainHasMore(false);
    setMainLoading(false);

    unloadFile();
  }, [unloadFile]);

  return (
    <div className="app">
      <div className="sticky-header">
        <header className="app-header">
          <h1>Snappy JSON Viewer</h1>
          <div className="header-controls">
            <Updater checkOnStartup={true} />
            <ToggleThemeButton />
            <div className="file-input-container">
              {(fileName || nodes.length > 0) && (
                <button
                  onClick={handleFileUnload}
                  className="file-button unload-button"
                  disabled={loading}
                >
                  Clear
                </button>
              )}
            </div>
          </div>
        </header>

        {fileName && (
          <div className="file-info">
            <span className="file-name">📄 {fileName}</span>
          </div>
        )}

        {/* Progress bar moved to centered overlay */}

        {((!loading && fileName) || nodes.length > 0) && (
          <div className="search-container">
            <div className="search-bar">
              <input
                type="text"
                placeholder="Search keys, values, or paths..."
                value={searchQuery}
                onChange={(e) => handleSearch(e.target.value)}
                className="search-input"
                autoComplete="off"
                autoCorrect="off"
                autoCapitalize="off"
                spellCheck="false"
              />
              <div className="search-options">
                <label>
                  <input
                    type="checkbox"
                    checked={searchOptions.searchKeys}
                    onChange={(e) =>
                      setSearchOptions((prev) => ({
                        ...prev,
                        searchKeys: e.target.checked,
                      }))
                    }
                  />
                  Keys
                </label>
                <label>
                  <input
                    type="checkbox"
                    checked={searchOptions.searchValues}
                    onChange={(e) =>
                      setSearchOptions((prev) => ({
                        ...prev,
                        searchValues: e.target.checked,
                      }))
                    }
                  />
                  Values
                </label>
                <label>
                  <input
                    type="checkbox"
                    checked={searchOptions.searchPaths}
                    onChange={(e) =>
                      setSearchOptions((prev) => ({
                        ...prev,
                        searchPaths: e.target.checked,
                      }))
                    }
                  />
                  Paths
                </label>
                <label title="Case sensitive">
                  <input
                    type="checkbox"
                    checked={searchOptions.caseSensitive}
                    onChange={(e) => {
                      const isChecked = e.target.checked;
                      setSearchOptions((prev) => ({
                        ...prev,
                        caseSensitive: isChecked,
                        ...(isChecked && { regex: false }),
                      }));
                    }}
                  />
                  Aa
                </label>
                <label className="search-option" title="Match whole word">
                  <input
                    type="checkbox"
                    checked={searchOptions.wholeWord}
                    onChange={(e) => {
                      const isChecked = e.target.checked;
                      setSearchOptions((prev) => ({
                        ...prev,
                        wholeWord: isChecked,
                        ...(isChecked && { regex: false }),
                      }));
                    }}
                  />
                  |w|
                </label>
                <label className="search-option" title="Regular expression">
                  <input
                    type="checkbox"
                    checked={searchOptions.regex}
                    onChange={(e) => {
                      const isChecked = e.target.checked;
                      setSearchOptions((prev) => ({
                        ...prev,
                        regex: isChecked,
                        ...(isChecked && {
                          caseSensitive: false,
                          wholeWord: false,
                        }),
                      }));
                    }}
                  />
                  .*
                </label>
              </div>
            </div>

            {searchLoading && (
              <div className="search-loading">🔍 Searching...</div>
            )}

            {showSearchTargetNotification && (
              <div className="search-target-notification">
                ⚠️ Please select at least one search target: Keys, Values, or
                Paths
              </div>
            )}

            {searchError && (
              <div className="error-message">❌ {searchError}</div>
            )}

            {isSearchMode && searchStats.totalCount > 0 && (
              <div className="search-stats">
                Found {searchStats.totalCount} results
                {searchStats.hasMore &&
                  ` (showing first ${searchResults.length})`}
              </div>
            )}
          </div>
        )}
      </div>

      <div className="main-content">
        {error && <div className="error-message">❌ {error}</div>}

        {nodes.length > 0 && !isSearchMode && (
          <div className="json-viewer">
            <div className="tree-controls">
              <button
                className="tree-control-btn"
                onClick={onExpandAll}
                title="Expand All Visible Nodes"
              >
                Expand 1 level
              </button>
              <button
                className="tree-control-btn"
                onClick={onCollapseAll}
                title="Collapse All"
              >
                Collapse all
              </button>
            </div>
            {nodes.map((node, index) => (
              <Tree key={`${node.pointer}-${index}`} node={node} level={0} />
            ))}
            {mainHasMore && (
              <div
                ref={mainLoadMoreRef}
                className="infinite-scroll-trigger"
                style={{
                  height: "20px",
                  opacity: 0.5,
                  display: "flex",
                  alignItems: "center",
                  justifyContent: "center",
                }}
              >
                {mainLoading && (
                  <div style={{ fontSize: "12px", color: "#666" }}>
                    Loading more items...
                  </div>
                )}
              </div>
            )}
          </div>
        )}

        {isSearchMode && searchResults.length > 0 && (
          <div className="search-results">
            <div className="search-results-list">
              {searchResults.map((result, index) => (
                <div
                  key={`search-result-${result.node.pointer}-${index}`}
                  className="search-result-item"
                >
                  <div className="search-result-header">
                    <span
                      className="match-type-badge"
                      data-type={result.match_type}
                    >
                      {result.match_type}
                    </span>
                    <span className="result-path copyable-item">
                      {result.node.pointer || "/"}
                      <CopyIcon
                        text={result.node.pointer || "/"}
                        title="Copy path"
                      />
                    </span>
                  </div>
                  <div className="search-result-content">
                    <Tree
                      node={result.node}
                      level={0}
                      searchQuery={searchQuery}
                      searchOptions={searchOptions}
                    />
                  </div>
                </div>
              ))}
            </div>

            {searchStats.hasMore && (
              <div className="load-more-container">
                <button
                  onClick={loadMoreResults}
                  disabled={searchLoading}
                  className="load-more-button"
                >
                  {searchLoading ? "Loading..." : "Load More Results"}
                </button>
              </div>
            )}
          </div>
        )}

        {isSearchMode &&
          searchResults.length === 0 &&
          !searchLoading &&
          searchQuery.trim() && (
            <div className="no-results">
              <p>🔍 No results found for "{searchQuery}"</p>
              <p>Try adjusting your search options or query.</p>
            </div>
          )}

        {nodes.length === 0 && !loading && !error && (
          <div className="empty-state">
            <p>💡 Drag and drop a JSON file anywhere on this window</p>
          </div>
        )}
      </div>

      {isDragOver && (
        <div className="drag-overlay">
          <div className="drag-message">📁 Drop your JSON file here</div>
        </div>
      )}
      {loading && nodes.length === 0 && (
        <div className="progress-center-overlay">
          <ProgressBar
            percent={parseProgress}
            detail={fileName || undefined}
            onCancel={cancelLoad}
          />
        </div>
      )}
    </div>
  );
}

export default App;<|MERGE_RESOLUTION|>--- conflicted
+++ resolved
@@ -6,19 +6,11 @@
   SearchResult,
   SearchResponse,
   SearchOptions,
-<<<<<<< HEAD
 } from "@/shared/types";
 import { useFileOperations } from "@/features/file";
 import { Tree, useTreeOperations } from "@/features/tree";
-import { CopyIcon } from "@/shared/CopyIcon";
-import { ToggleThemeButton } from "@/shared/ToggleThemeButton";
+import { CopyIcon, ProgressBar, ToggleThemeButton } from "@shared";
 import { Updater } from "@/shared/Updater";
-=======
-} from "@shared/types";
-import { useFileOperations } from "@features/file";
-import { Tree, useTreeOperations } from "@features/tree";
-import { CopyIcon, ProgressBar, ToggleThemeButton } from "@shared";
->>>>>>> b7a0885f
 import "./App.css";
 
 function App() {
